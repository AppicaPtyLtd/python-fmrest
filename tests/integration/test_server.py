"""Server test suite"""
import os
import unittest
import requests
import fmrest
from fmrest.record import Record
from fmrest.exceptions import RecordError

# Settings for fmrest test database 'Contacts'
# Running theses tests requires you to have a FileMaker Server running
# (if you want to change credentials when hosting the test db, please use the env vars to do so)
URL = os.getenv('URL', 'https://10.211.55.15')
ACCOUNT_NAME = os.getenv('ACCOUNT_NAME', 'admin')
ACCOUNT_PASS = os.getenv('ACCOUNT_PASS', 'admin')
DATABASE = os.getenv('DATABASE', 'Contacts')
LAYOUT = os.getenv('LAYOUT', 'Contacts')

SECOND_DS = os.getenv('SECOND_DS', 'secondDataSource')
SECOND_DS_ACCOUNT_NAME = os.getenv('SECOND_DS_ACCOUNT_NAME', 'admin2')
SECOND_DS_ACCOUNT_PASS = os.getenv('SECOND_DS_ACCOUNT_PASS', 'admin2')

class ServerTestCase(unittest.TestCase):
    """Server test suite"""
    def setUp(self) -> None:

        # disable urlib warnings as we are testing with non verified certs
        requests.packages.urllib3.disable_warnings()

        self._fms = fmrest.Server(url=URL,
                                  user=ACCOUNT_NAME,
                                  password=ACCOUNT_PASS,
                                  database=DATABASE,
                                  layout=LAYOUT,
                                  verify_ssl=False
                                 )
    def test_login(self) -> None:
        """Test that login returns string token on success."""
        with self._fms as server:
            self.assertIsInstance(server.login(), str)

<<<<<<< HEAD
    def test_login_data_sources(self):
        """Test login with second data source."""
        fms = fmrest.Server(url=URL,
                            user=ACCOUNT_NAME,
                            password=ACCOUNT_PASS,
                            database=DATABASE,
                            layout=LAYOUT,
                            verify_ssl=False,
                            data_sources=[
                                {'database': SECOND_DS,
                                 'username': SECOND_DS_ACCOUNT_NAME,
                                 'password': SECOND_DS_ACCOUNT_PASS}
                            ]
                           )
        with fms as server:
            server.login()
            record = server.get_record(1, portals=[{'name': 'secondDataSource'}])
            # read test value from second data source
            self.assertEqual(record.portal_secondDataSource[0]['secondDataSource::id'], 1)

    def test_logout(self):
=======
    def test_logout(self) -> None:
>>>>>>> 038011f6
        """Test that server accepts logout request."""
        self._fms.login()
        self.assertTrue(self._fms.logout())

    def test_create_get_delete_record(self) -> None:
        """Create a record, get it, delete it. Assert all steps work in succession."""
        with self._fms as server:
            server.login()

            #create a test record and get its ID
            record_id = server.create_record({'name': 'FileMaker サーバ', 'date': '04.11.2017'})
            self.assertIsInstance(record_id, int)

            #read the new record and compare the written value
            record = server.get_record(record_id)
            self.assertEqual(record.record_id, record_id)
            self.assertEqual(record.name, 'FileMaker サーバ')

            #delete record by the ID
            deleted = server.delete_record(record_id)
            self.assertTrue(deleted)

    def test_create_record_from_record_instance(self) -> None:
        """Create a record from a new record instance."""

        record = Record(['name', 'drink'], ['David', 'Coffee'])

        with self._fms as server:
            server.login()
            record_id = server.create(record)

        self.assertIsInstance(record_id, int)

    def test_get_records(self):
        pass

    def test_find(self):
        pass

    def test_edit_record(self):
        pass

    def test_perform_scripts_with_find(self) -> None:
        """Perform scripts and verify results."""
        expected_script_result = {
            'prerequest': [0, 'Output prerequest with param for prerequest'],
            'presort': [0, 'Output presort with param for presort'],
            'after': [0, 'Output with param for after'],
        }
        with self._fms as server:
            server.login()
            server.find(
                query=[{'id': '1'}],
                scripts={
                    'prerequest': ['testScript_prerequest', 'for prerequest'],
                    'presort': ['testScript_presort', 'for presort'],
                    'after': ['testScript', 'for after'],
                })

            self.assertEqual(server.last_script_result, expected_script_result)

    def test_perform_script_with_error(self) -> None:
        """Perform a script that contains an error and check if error is returned."""
        expected_script_result = {'after': [3, None]} # unsupported script step

        with self._fms as server:
            server.login()
            server.find(
                query=[{'id': '1'}],
                scripts={'after': ['testScriptWithError', None]})

            self.assertEqual(server.last_script_result, expected_script_result)

    def test_delete_record_instance(self) -> None:
        with self._fms as server:
            server.login()

            # create dummy record
            record = Record(['name'], ['David'])
            new_record_id = server.create(record)

            # "hand-made" record not fetched from server should fail for deletion
            with self.assertRaises(RecordError):
                server.delete(record)

            # fetch record from server so that we have a valid record instance
            record = server.get_record(new_record_id)

            # test deletion
            deletion_result = server.delete(record)
            self.assertTrue(deletion_result)

    def test_duplicate_by_get_create(self) -> None:
        """Test that we can pass a record instance from get_record directly to create().

        Note that this might not be a practical application in real life, as duplicating
        a record like this will only work if you have no ID fields, calc fields, etc. in your
        record instance.
        """

        with self._fms as server:
            server.layout = 'Planets' # different test layout with no IDs / calcs
            server.login()
            record = server.get_record(5)

            # duplicate record by passing rec instance to create method
            duplicated_record_id = server.create(record)
            self.assertIsInstance(duplicated_record_id, int)

            # delete test record
            server.delete_record(duplicated_record_id)

    def test_set_globals_to_access_related_values(self) -> None:
        """Test that we can set a global value in the current session and then
        use it to access a related value
        """

        with self._fms as server:
            server.login()

            # give the global field the value of an existing note record
            globals_ = {'Contacts::g_note_id_active': '1'}
            set_globals = server.set_globals(globals_)
            self.assertTrue(set_globals)

            # now request a record and check that the relationship using this global
            # field can be established.
            record = server.get_record(3) # can be any, as we use a global relationship
            self.assertEqual(
                record['Notes_active::note'], 'This is a test note. Do not delete or change.'
            )

    def test_get_record(self) -> None:
        """Test that get_record returns the Record value we are expecting."""
        with self._fms as server:
            server.login()
            fake_record = Record(['name', 'drink'], ['Do not delete record 1', 'Coffee'])
            record = server.get_record(1)
            self.assertEqual(fake_record.name, record.name)
            self.assertEqual(fake_record.drink, record.drink)

    def test_upload_container(self) -> None:
        """Test that uploading container data works without errors."""
        with self._fms as server:
            server.login()

            response = server.upload_container(
                1, 'portrait', ('sample.csv', 'col1,col2,col3,col4\nwhat,is,going,on\n')
            )

            self.assertTrue(response)<|MERGE_RESOLUTION|>--- conflicted
+++ resolved
@@ -38,7 +38,6 @@
         with self._fms as server:
             self.assertIsInstance(server.login(), str)
 
-<<<<<<< HEAD
     def test_login_data_sources(self):
         """Test login with second data source."""
         fms = fmrest.Server(url=URL,
@@ -59,10 +58,7 @@
             # read test value from second data source
             self.assertEqual(record.portal_secondDataSource[0]['secondDataSource::id'], 1)
 
-    def test_logout(self):
-=======
     def test_logout(self) -> None:
->>>>>>> 038011f6
         """Test that server accepts logout request."""
         self._fms.login()
         self.assertTrue(self._fms.logout())
